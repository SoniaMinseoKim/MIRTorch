--- conflicted
+++ resolved
@@ -296,10 +296,7 @@
     r"""
     B0-informed mri reconstruction, the name follows MIRT.
     Note that the data format is a little different from NuSENSE.
-<<<<<<< HEAD
-=======
-
->>>>>>> da5ed74f
+
     Attributes:
         norm: normalization of the fft ('ortho' or None)
         smaps: tensor with dimension [batch, nx, ny, (nz)] (must have a batch dimension). Sensitivity maps.
