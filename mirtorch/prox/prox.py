"""
Proximal operators, including soft-thresholding, box-constraint and L2 norm.
2021-02. Neel Shah and Guanhua Wang, University of Michigan
"""

from mirtorch.linear import LinearMap
import torch
from typing import Union


FloatLike = Union[float, torch.FloatTensor]

class Prox:
    r"""
    Proximal operator base class

    Prox is currently supported to be called on a torch.Tensor

    .. math::
       Prox_f(v) = \arg \min_x \frac{1}{2} \| x - v \|_2^2 + f(PTx)

    Args:
        T (LinearMap): optional, unitary LinearMap
        P (LinearMap): optional, diagonal matrix
        TODO: manually check if it is unitary or diagonal
    """

    def __init__(self, T: LinearMap = None, P: LinearMap = None):
        # if T is not None:
        #     assert('unitary' in T.property)
        self.T = T

        if P is not None:
            assert('diagonal' in P.property)
        self.P = P


    def _apply(self, v: torch.Tensor, alpha: FloatLike):
        raise NotImplementedError

    def __call__(self, v: torch.Tensor, alpha: FloatLike):
        #sigpy also has alpha value, maybe add that here after implementing basic functionality

        if self.T is not None:
            v = self.T(v)
        if v.dtype == torch.cfloat or v.dtype == torch.cdouble:
            out = self._complex(v) * self._apply(v.abs(), alpha)
        else:
            out = self._apply(v, alpha)
        if self.T is not None:
            out = self.T.H(out)
        return out

    def __repr__(self):
        return f'<{self.__class__.__name__} Prox'

    def _complex(self,v):
        # To avoid the influence of noise
        # Without thresholding, numerical issues may happen for some unitary transform (wavelets)
        eps = 1e-10
        angle = torch.zeros_like(v)
        msk = torch.abs(v) > eps
        angle[msk] = v[msk] / torch.abs(v)[msk]
        angle[~msk] = v[~msk]/eps
        return angle

class NoOp(Prox):
    def _apply(self, v: torch.Tensor, alpha: FloatLike = None):
        return v

class L1Regularizer(Prox):
    r"""
    Proximal operator for L1 regularizer, using soft thresholding

    .. math::
        \arg \min_x \frac{1}{2} \| x - v \|_2^2 + \alpha \lambda \| PTx \|_1

    Args:
        Lambda (float): regularization parameter.
        P (LinearMap): optional, diagonal LinearMap
        T (LinearMap): optional, unitary LinearMap
    """


    def __init__(self, Lambda, T: LinearMap = None, P: LinearMap = None):
        super().__init__(T, P)
        self.Lambda = float(Lambda)
        # assert self.Lambda > 0, "alpha should be greater than 0"
        if P is not None:
            # Should this be v.shape instead of P.size_in? TODO: Verify this through test
            self.Lambda = P(Lambda*torch.ones(P.size_in))

    def _softshrink(self, x, lambd):
        mask1 = x > lambd
        mask2 = x < -lambd
        # out = torch.zeros_like(x)
        # out += mask1.float() * -lambd + mask1.float() * x
        # out += mask2.float() * lambd + mask2.float() * x
        # return out

        return mask1.float() * (-lambd) + mask1.float() * x + mask2.float() * lambd + mask2.float() * x



<<<<<<< HEAD
    def _apply(self, v, alpha):
        # assert alpha > 0, "alpha should be greater than 0"
=======
    def _apply(self, v: torch.Tensor, alpha: FloatLike):
        assert alpha > 0, "alpha should be greater than 0"
>>>>>>> 090eb7c2
        if type(self.Lambda) is not torch.Tensor and type(alpha) is not torch.Tensor:
            # The softshrink function do not support tensor as Lambda.
            thresh = torch.nn.Softshrink(self.Lambda*alpha)
            x = thresh(v)
        else:
            print("new prox 2")
            x = self._softshrink(v, (self.Lambda*alpha))
        return x

class L0Regularizer(Prox):
    r"""
    Proximal operator for L0 regularizer, using hard thresholding

    .. math::
        \arg \min_x \frac{1}{2} \| x - v \|_2^2 + \alpha \lambda \| PTx \|_0

    Args:
        Lambda (float): regularization parameter.
        P (LinearMap): optional, diagonal LinearMap
        T (LinearMap): optional, unitary LinearMap
    """


    def __init__(self, Lambda, T: LinearMap = None, P: LinearMap = None):
        super().__init__(T, P)
        self.Lambda = float(Lambda)
        if P is not None:
            # Should this be v.shape instead of P.size_in? TODO: Verify this through test
            self.Lambda = P(Lambda*torch.ones(P.size_in))

    def _hardshrink(x, lambd):
        mask1 = x > lambd
        mask2 = x < -lambd
        # out = torch.zeros_like(x)
        # out += mask1.float() * x
        # out += mask2.float() * x
        # return out
        return mask1*x + mask2*x

    def _apply(self, v: torch.Tensor, alpha: FloatLike):
        assert alpha > 0, "alpha should be greater than 0"
        if type(self.Lambda) is not torch.Tensor and type(alpha) is not torch.Tensor:
            # The hardthreshold function do not support tensor as Lambda.
            thresh = torch.nn.Hardshrink(self.Lambda*alpha)
            x = thresh(v)
        else:
            x = self._hardshrink(v, (self.Lambda*alpha).to(v.device))
        return x


class L2Regularizer(Prox):
    r"""
    Proximal operator for L2 regularizer

    .. math::
        \arg \min_x \frac{1}{2} \| x - v \|_2^2 + \alpha \lambda \| Tx \|_2

    Args:
        Lambda (float): regularization parameter.
        T (LinearMap): optional, unitary LinearMap
    """
    def __init__(self, Lambda, T: LinearMap = None, P: LinearMap = None):
        super().__init__(T, P)
        self.Lambda = float(Lambda)
        if P is not None:
            self.Lambda = P(Lambda*torch.ones(P.size_in))

    
    def _apply(self, v: torch.Tensor, alpha: FloatLike):
        # Closed form solution from
        # https://archive.siam.org/books/mo25/mo25_ch6.pdf
        if self.P is None:
            scale = 1.0 - self.Lambda*alpha / torch.max(torch.Tensor([self.Lambda*alpha]), torch.linalg.norm(v))
            # x = torch.mul(scale, v)
        else:
            scale = torch.ones_like(v) - self.Lambda*alpha / torch.max(torch.Tensor(self.Lambda*alpha), torch.linalg.norm(v))
        return scale * v

class SquaredL2Regularizer(Prox):
    r"""
    Proximal operator for Squared L2 regularizer

    .. math::
        \arg \min_x \frac{1}{2} \| x - v \|_2^2 + \alpha \lambda \| Tx \|_2^2

    Args:
        Lambda (float): regularization parameter.
        T (LinearMap): optional, unitary LinearMap
    """
    def __init__(self, Lambda, T: LinearMap = None, P: LinearMap = None):
        super().__init__(T, P)
        self.Lambda = float(Lambda)
        if P is not None:
            self.Lambda = P(Lambda*torch.ones(P.size_in))


    def _apply(self, v: torch.Tensor, alpha: FloatLike):
        if self.P is None:
            x = torch.div(v, 1 + 2*self.Lambda*alpha)
        else:
            x = torch.div(v, torch.ones(v.shape) + 2*self.Lambda*alpha)
        return x

class BoxConstraint(Prox):
    r"""
    Proximal operator for Box Constraint

    .. math::
        \arg \min_{x} \in [lower, upper]} \frac{1}{2} \| x - v \|_2^2

    Args:
        Lambda (float): regularization parameter.
        lower (scalar): minimum value
        upper (scalar): maximum value
        T (LinearMap): optional, unitary LinearMap
    """

    def __init__(self, Lambda, lower, upper, T: LinearMap = None, P: LinearMap = None):
        super().__init__(T, P)
        self.l = lower
        self.u = upper
        self.Lambda = float(Lambda)


    def _apply(self, v: torch.Tensor, alpha: FloatLike):
        if self.P is None:
            x = torch.clamp(v, self.l, self.u)
        else:
            Lambda = self.P(self.Lambda*alpha * torch.ones(self.P.size_in))
            l = self.l / Lambda
            u = self.u / Lambda
            x = torch.minimum(u, torch.minimum(v, l))
        return x

class Conj(Prox):
    r"""
    Proximal operator for convex conjugate function.

    ..math::
        Prox_{\alpha f^*}(v) = v - \alpha Prox_{frac{1}{\alpha} f}(\frac{1}{\alpha} v)
    
    Args:
        prox (Prox): Proximal operator function
    """

    def __init__(self, prox: Prox):
        self.prox = prox

    def _apply(self, v, alpha):
        assert alpha > 0, "alpha should be greater than 0"
        return v - alpha * self.prox(v, 1/alpha)

class Stack(Prox):
    r"""
    Stack proximal operators.

    Args:
        proxs: list of proximal operators, required to have equal input and output shapes
    """
    def __init__(self, proxs):
        self.proxs = proxs
        super().__init__()
    
    def __call__(self, v, alphas, sizes = None):
        return self._apply(v,alphas,sizes)
        
    def _apply(self, v,  alphas, sizes = None):
        if sizes is None:
            sizes = len(self.proxs)
        splits = torch.split(v, sizes)
        if not isinstance(alphas, torch.Tensor):
            alphas = [alphas]*sizes
        seq = [self.proxs[i](splits[i],alphas[i]) for i in range(len(self.proxs))]
        return torch.cat(seq)<|MERGE_RESOLUTION|>--- conflicted
+++ resolved
@@ -102,13 +102,8 @@
 
 
 
-<<<<<<< HEAD
     def _apply(self, v, alpha):
         # assert alpha > 0, "alpha should be greater than 0"
-=======
-    def _apply(self, v: torch.Tensor, alpha: FloatLike):
-        assert alpha > 0, "alpha should be greater than 0"
->>>>>>> 090eb7c2
         if type(self.Lambda) is not torch.Tensor and type(alpha) is not torch.Tensor:
             # The softshrink function do not support tensor as Lambda.
             thresh = torch.nn.Softshrink(self.Lambda*alpha)
